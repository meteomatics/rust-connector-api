--- conflicted
+++ resolved
@@ -27,17 +27,10 @@
     #     sudo apt-get install libhdf5-serial-dev
     - name: Build
       working-directory: meteomatics
-<<<<<<< HEAD
-      run: cargo build --verbose
-    - name: Run tests
-      working-directory: meteomatics
-      run: cargo test --verbose
-=======
       run: cargo build
     - name: Test doc
       working-directory: meteomatics
       run: cargo test --doc
     - name: Test lib
       working-directory: meteomatics
-      run: cargo test --lib
->>>>>>> f2ed2e16
+      run: cargo test --lib